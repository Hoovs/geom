package geom

import (
	"errors"
)

var ErrNilLineString = errors.New("geom: nil LineString")
var ErrInvalidLineString = errors.New("geom: invalid LineString")

// LineString is a basic line type which is made up of two or more points that don't interacted.
type LineString [][2]float64

<<<<<<< HEAD
=======
/* We need to change this to a WalkPoints function.
// Points returns a slice of XY values
func (ls LineString) Points() [][2]float64 {
	return ls
}
*/

/*
Returns true if the first and last vertices are the same
*/
func (ls LineString) IsRing() bool {
	last := len(ls) - 1
	if len(ls) > 1 && ls[0][0] == ls[last][0] && ls[0][1] == ls[last][1] {
		return true
	}
	return false
}

>>>>>>> 538a099e
// Vertexes returns a slice of XY values
func (ls LineString) Verticies() [][2]float64 { return ls }

// SetVertexes modifies the array of 2D coordinates
func (ls *LineString) SetVerticies(input [][2]float64) (err error) {
	if ls == nil {
		return ErrNilLineString
	}

	*ls = append((*ls)[:0], input...)
	return
}

// AsSegments returns the line string as a slice of lines.
func (ls LineString) AsSegments() (segs []Line, err error) {
	switch len(ls) {
	case 0:
		return nil, nil
	case 1:
		return nil, ErrInvalidLineString
	case 2:
		return []Line{{ls[0], ls[1]}}, nil
	default:
		segs = make([]Line, len(ls)-1)
		for i := 0; i < len(ls)-1; i++ {
			segs[i] = Line{ls[i], ls[i+1]}
		}
		return segs, nil
	}
}<|MERGE_RESOLUTION|>--- conflicted
+++ resolved
@@ -10,8 +10,6 @@
 // LineString is a basic line type which is made up of two or more points that don't interacted.
 type LineString [][2]float64
 
-<<<<<<< HEAD
-=======
 /* We need to change this to a WalkPoints function.
 // Points returns a slice of XY values
 func (ls LineString) Points() [][2]float64 {
@@ -30,7 +28,6 @@
 	return false
 }
 
->>>>>>> 538a099e
 // Vertexes returns a slice of XY values
 func (ls LineString) Verticies() [][2]float64 { return ls }
 
