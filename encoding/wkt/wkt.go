package wkt

import (
	"errors"
	"fmt"
	"reflect"
	"strings"

	"github.com/go-spatial/geom"
)

var ErrInvalidWKT = errors.New("WKT is not in valid form")

func isNil(a interface{}) bool {
	defer func() { recover() }()
	return a == nil || reflect.ValueOf(a).IsNil()
}

func isMultiLineStringerEmpty(ml geom.MultiLineStringer) bool {
	if isNil(ml) || len(ml.LineStrings()) == 0 {
		return true
	}
	lns := ml.LineStrings()
	// It's not nil, and there are several lines.
	// We need to go through all the lines and make sure that at least one of them has a non-zero length.
	for i := range lns {
		if len(lns[i]) != 0 {
			return false
		}
	}
	return true
}

func isPolygonerEmpty(p geom.Polygoner) bool {
	if isNil(p) || len(p.LinearRings()) == 0 {
		return true
	}
	lns := p.LinearRings()
	// It's not nil, and there are several lines.
	// We need to go through all the lines and make sure that at least one of them has a non-zero length.
	for i := range lns {
		if len(lns[i]) != 0 {
			return false
		}
	}
	return true
}

func isMultiPolygonerEmpty(mp geom.MultiPolygoner) bool {
	if isNil(mp) || len(mp.Polygons()) == 0 {
		return true
	}
	plys := mp.Polygons()
	for i := range plys {
		for j := range plys[i] {
			if len(plys[i][j]) != 0 {
				return false
			}
		}
	}
	return true
}

func isCollectionerEmpty(col geom.Collectioner) bool {
	if isNil(col) || len(col.Geometries()) == 0 {
		return true
	}
	geos := col.Geometries()
	for i := range geos {
		switch g := geos[i].(type) {
		case geom.Pointer:
			if !isNil(g) {
				return false
			}
		case geom.MultiPointer:
			if !(isNil(g) || len(g.Points()) == 0) {
				return false
			}
		case geom.LineStringer:
			if !(isNil(g) || len(g.Verticies()) == 0) {
				return false
			}
		case geom.MultiLineStringer:
			if !isMultiLineStringerEmpty(g) {
				return false
			}
		case geom.Polygoner:
			if !isPolygonerEmpty(g) {
				return false
			}
		case geom.MultiPolygoner:
			if !isMultiPolygonerEmpty(g) {
				return false
			}
		case geom.Collectioner:
			if !isCollectionerEmpty(g) {
				return false
			}
		}
	}
	return true
}

/*
This purpose of this file is to house the wkt functions. These functions are
use to take a tagola.Geometry and convert it to a wkt string. It will, also,
contain functions to parse a wkt string into a wkb.Geometry.
*/

func _encode(geo geom.Geometry) string {

	switch g := geo.(type) {

	case geom.Pointer:
		xy := g.XY()
		return fmt.Sprintf("%v %v", xy[0], xy[1])

	case geom.MultiPointer:
		var points []string
		for _, p := range g.Points() {
			points = append(points, _encode(geom.Point(p)))
		}
		return "(" + strings.Join(points, ",") + ")"

	case geom.LineStringer:
		var points []string
		for _, p := range g.Verticies() {
			points = append(points, _encode(geom.Point(p)))
		}
		return "(" + strings.Join(points, ",") + ")"

	case geom.MultiLineStringer:
		var lines []string
		for _, l := range g.LineStrings() {
			if len(l) == 0 {
				continue
			}
			lines = append(lines, _encode(geom.LineString(l)))
		}
		return "(" + strings.Join(lines, ",") + ")"

	case geom.Polygoner:
		var rings []string
		for _, l := range g.LinearRings() {
			if len(l) == 0 {
				continue
			}
			rings = append(rings, _encode(geom.LineString(l)))
		}
		return "(" + strings.Join(rings, ",") + ")"

	case geom.MultiPolygoner:
		var polygons []string
		for _, p := range g.Polygons() {
			if len(p) == 0 {
				continue
			}
			polygons = append(polygons, _encode(geom.Polygon(p)))
		}
		return "(" + strings.Join(polygons, ",") + ")"

	}
	panic(fmt.Sprintf("Don't know the geometry type! %+v", geo))
}

//WKT returns a WKT representation of the Geometry if possible.
// the Error will be non-nil if geometry is unknown.
func Encode(geo geom.Geometry) (string, error) {
	switch g := geo.(type) {
	default:
		return "", geom.ErrUnknownGeometry{geo}
	case geom.Pointer:
		// POINT( 10 10)
		if isNil(g) {
			return "POINT EMPTY", nil
		}
		return "POINT (" + _encode(geo) + ")", nil

	case geom.MultiPointer:
		if isNil(g) || len(g.Points()) == 0 {
			return "MULTIPOINT EMPTY", nil
		}
		return "MULTIPOINT " + _encode(geo), nil

	case geom.LineStringer:
		if isNil(g) || len(g.Verticies()) == 0 {
			return "LINESTRING EMPTY", nil
		}
		return "LINESTRING " + _encode(geo), nil

	case geom.MultiLineStringer:
		if isMultiLineStringerEmpty(g) {
			return "MULTILINESTRING EMPTY", nil
		}
		return "MULTILINESTRING " + _encode(geo), nil

	case geom.Polygoner:
		if isPolygonerEmpty(g) {
			return "POLYGON EMPTY", nil
		}
		return "POLYGON " + _encode(geo), nil

	case geom.MultiPolygoner:
		if isMultiPolygonerEmpty(g) {
			return "MULTIPOLYGON EMPTY", nil
		}
		return "MULTIPOLYGON " + _encode(geo), nil

	case geom.Collectioner:
		if isCollectionerEmpty(g) {
			return "GEOMETRYCOLLECTION EMPTY", nil
		}
		var geometries []string
		for _, sg := range g.Geometries() {
			s, err := Encode(sg)
			if err != nil {
				return "", err
			}
			geometries = append(geometries, s)
		}
		return "GEOMETRYCOLLECTION (" + strings.Join(geometries, ",") + ")", nil
	}
}

<<<<<<< HEAD
func Decode(wktInput string) (geom.Geometry, error) {
	geo, err := ParseReader("", strings.NewReader(wktInput))
=======
func Decode(text string) (geom.Geometry, error) {
	geo, err := ParseReader("", strings.NewReader(text))
>>>>>>> f6909cb1
	if err != nil || geo == nil {
		return geo, err
	}
	return geo.(geom.Geometry), err
}<|MERGE_RESOLUTION|>--- conflicted
+++ resolved
@@ -1,15 +1,13 @@
 package wkt
 
 import (
-	"errors"
 	"fmt"
+	"io"
 	"reflect"
 	"strings"
 
 	"github.com/go-spatial/geom"
 )
-
-var ErrInvalidWKT = errors.New("WKT is not in valid form")
 
 func isNil(a interface{}) bool {
 	defer func() { recover() }()
@@ -222,13 +220,8 @@
 	}
 }
 
-<<<<<<< HEAD
-func Decode(wktInput string) (geom.Geometry, error) {
-	geo, err := ParseReader("", strings.NewReader(wktInput))
-=======
-func Decode(text string) (geom.Geometry, error) {
-	geo, err := ParseReader("", strings.NewReader(text))
->>>>>>> f6909cb1
+func Decode(wktReader io.Reader) (geom.Geometry, error) {
+	geo, err := ParseReader("", wktReader)
 	if err != nil || geo == nil {
 		return geo, err
 	}
